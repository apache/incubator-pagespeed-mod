--- conflicted
+++ resolved
@@ -303,8 +303,6 @@
                 "isDefault": true
             }
         },
-<<<<<<< HEAD
-=======
         {
             "label": "asan test",
             "type": "shell",
@@ -341,6 +339,5 @@
                 "isDefault": true
             }
         },
->>>>>>> bd2d45c9
     ]
 }