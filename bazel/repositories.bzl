--- conflicted
+++ resolved
@@ -7,14 +7,10 @@
 load(":libwebp.bzl", "libwebp_build_rule")
 load(":google_sparsehash.bzl", "google_sparsehash_build_rule")
 load(":protobuf.bzl", "protobuf_build_rule")
-<<<<<<< HEAD
 load(":gurl.bzl", "gurl_build_rule")
 load(":drp.bzl", "drp_build_rule")
-
-=======
 load(":giflib.bzl", "giflib_build_rule")
 load(":optipng.bzl", "optipng_build_rule")
->>>>>>> 3c05dfcb
 
 ENVOY_COMMIT = "master"
 BROTLI_COMMIT = "882f41850b679c1ff4a3804d5515d142a5807376"
@@ -25,19 +21,15 @@
 ICU_COMMIT = "46a834e2ebcd7c5b60f49350a166d8b9e4a24c0e"
 LIBPNG_COMMIT = "b78804f9a2568b270ebd30eca954ef7447ba92f7"
 LIBWEBP_COMMIT = "v0.6.1"
-<<<<<<< HEAD
 GOOGLE_SPARSEHASH_COMMIT = "6ff8809259d2408cb48ae4fa694e80b15b151af3"
 GLOG_COMMIT = "96a2f23dca4cc7180821ca5f32e526314395d26a"
 GFLAGS_COMMIT = "e171aa2d15ed9eb17054558e0b3a6a413bb01067"
-PROTOBUF_COMMIT = "6a59a2ad1f61d9696092f79b6d74368b4d7970a3"
 GURL_COMMIT = "77.0.3855.1"
 DRP_COMMIT = "f353346a9087538cd8e30a04b51e3f961c4a8fd8"
-=======
 PROTOBUF_COMMIT = "e8ae137c96444ea313485ed1118c5e43b2099cf1"
 GIFLIB_COMMIT = "c9a54afc6feb1e2cd0626a49b2c9e50015e96dbe"
 OPTIPNG_COMMIT = "e9a5bd640c45e99000f633a0997df89fddd20026"
 GRPC_COMMIT = "08fd59f039c7cf62614ab7741b3f34527af103c7"
->>>>>>> 3c05dfcb
 
 def mod_pagespeed_dependencies():
     http_archive(
@@ -386,7 +378,6 @@
         strip_prefix = "protobuf-%s" % PROTOBUF_COMMIT,
         url = "https://github.com/protocolbuffers/protobuf/archive/%s.tar.gz" % PROTOBUF_COMMIT,
         build_file_content = protobuf_build_rule,
-<<<<<<< HEAD
         sha256 = "69d4d1fa02eab7c6838c8f11571cfd5509afa661b3944b3f7d24fef79a18d49d",
     )
 
@@ -407,10 +398,6 @@
     )
 
     
-=======
-        sha256 = "c8d3fde0c3f4c5958f31f501f84d4d313f0577609aabce2ab6f58da2e4c6fbbc",
-    )
-
     http_archive(
         name = "giflib",
         strip_prefix = "giflib-mirror-%s" % GIFLIB_COMMIT,
@@ -437,5 +424,4 @@
     native.bind(
         name = "madler_zlib",
         actual = "@zlib//:zlib",
-    )
->>>>>>> 3c05dfcb
+    )