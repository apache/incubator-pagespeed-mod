--- conflicted
+++ resolved
@@ -2450,11 +2450,7 @@
     // Set empty media queries.
     import->set_media_queries(new MediaQueries);
   } else {
-<<<<<<< HEAD
     const uint64_t start_errors_seen_mask = errors_seen_mask_;
-=======
-    const uint64 start_errors_seen_mask = errors_seen_mask_;
->>>>>>> 77b354f2
     std::unique_ptr<MediaQueries> media(ParseMediaQueries());
     if (preservation_mode_ && (errors_seen_mask_ != start_errors_seen_mask)) {
       ReportParsingError(kImportError, "Error parsing media for @import.");
