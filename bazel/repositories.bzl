load("@bazel_tools//tools/build_defs/repo:http.bzl", "http_archive")
load(":zlib.bzl", "zlib_build_rule")
load(":hiredis.bzl", "hiredis_build_rule")
load(":jsoncpp.bzl", "jsoncpp_build_rule")
<<<<<<< HEAD
load(":icu.bzl", "icu_build_rule")
=======
load(":libpng.bzl", "libpng_build_rule")
>>>>>>> a4dc2f70

ENVOY_COMMIT = "master"
BROTLI_COMMIT = "882f41850b679c1ff4a3804d5515d142a5807376"
ZLIB_COMMIT = "cacf7f1d4e3d44d871b605da3b647f07d718623f"
HIREDIS_COMMIT = "010756025e8cefd1bc66c6d4ed3b1648ef6f1f95"
JSONCPP_COMMIT = "7165f6ac4c482e68475c9e1dac086f9e12fff0d0"
RE2_COMMIT = "848dfb7e1d7ba641d598cb66f81590f3999a555a"
<<<<<<< HEAD
ICU_COMMIT = "46a834e2ebcd7c5b60f49350a166d8b9e4a24c0e"
=======
LIBPNG_COMMIT = "b78804f9a2568b270ebd30eca954ef7447ba92f7"
>>>>>>> a4dc2f70

def mod_pagespeed_dependencies():
    http_archive(
        name = "envoy",
        strip_prefix = "envoy-%s" % ENVOY_COMMIT,
        url = "https://github.com/envoyproxy/envoy/archive/%s.tar.gz" % ENVOY_COMMIT,
    )

    http_archive(
        name = "brotli",
        strip_prefix = "brotli-%s" % BROTLI_COMMIT,
        url = "https://github.com/google/brotli/archive/%s.tar.gz" % BROTLI_COMMIT,
    )

    http_archive(
        # TODO : Rename library as per bazel naming conventions
        name = "zlib",
        strip_prefix = "zlib-%s" % ZLIB_COMMIT,
        url = "https://github.com/madler/zlib/archive/%s.tar.gz" % ZLIB_COMMIT,
        build_file_content = zlib_build_rule,
        sha256 = "6d4d6640ca3121620995ee255945161821218752b551a1a180f4215f7d124d45",
    )

    http_archive(
        name = "hiredis",
        strip_prefix = "hiredis-%s" % HIREDIS_COMMIT,
        url = "https://github.com/redis/hiredis/archive/%s.tar.gz" % HIREDIS_COMMIT,
        build_file_content = hiredis_build_rule,
        sha256 = "b239f8de6073e4eaea4be6ba4bf20516f33d7bedef1fc89287de60a0512f13bd",
    )

    http_archive(
        name = "jsoncpp",
        strip_prefix = "jsoncpp-%s" % JSONCPP_COMMIT,
        url = "https://github.com/open-source-parsers/jsoncpp/archive/%s.tar.gz" % JSONCPP_COMMIT,
        build_file_content = jsoncpp_build_rule,
        sha256 = "9757f515b42b86ebd08b13bdfde7c27ca7436186d9b01ef1fa5cbc194e1f2764",
    )

    http_archive(
        name = "re2",
        strip_prefix = "re2-%s" % RE2_COMMIT,
        url = "https://github.com/google/re2/archive/%s.tar.gz" % RE2_COMMIT,
        sha256 = "76a20451bec4e3767c3014c8e2db9ff93cbdda28e98e7bb36af41a52dc9c3dea",
    )

    http_archive(
<<<<<<< HEAD
        name = "icu",
        strip_prefix = "incubator-pagespeed-icu-%s" % ICU_COMMIT,
        url = "https://github.com/apache/incubator-pagespeed-icu/archive/%s.tar.gz" % ICU_COMMIT,
        build_file_content = icu_build_rule,
        # TODO(oschaaf): like the commits, it would be great to have the sha256 declarations at the top of the file.
        sha256 = "e596ba1ff6feb7179733b71cbc793a777a388d1f6882a4d8656b74cb381c8e22",
    )
=======
        name = "libpng",
        strip_prefix = "libpng-%s" % LIBPNG_COMMIT,
        url = "https://github.com/glennrp/libpng/archive/%s.tar.gz" % LIBPNG_COMMIT,
        build_file_content = libpng_build_rule,
        sha256 = "b82a964705b5f32fa7c0b2c5a78d264c710f8c293fe7e60763b3381f8ff38d42",
    )
>>>>>>> a4dc2f70
<|MERGE_RESOLUTION|>--- conflicted
+++ resolved
@@ -2,11 +2,8 @@
 load(":zlib.bzl", "zlib_build_rule")
 load(":hiredis.bzl", "hiredis_build_rule")
 load(":jsoncpp.bzl", "jsoncpp_build_rule")
-<<<<<<< HEAD
 load(":icu.bzl", "icu_build_rule")
-=======
 load(":libpng.bzl", "libpng_build_rule")
->>>>>>> a4dc2f70
 
 ENVOY_COMMIT = "master"
 BROTLI_COMMIT = "882f41850b679c1ff4a3804d5515d142a5807376"
@@ -14,11 +11,8 @@
 HIREDIS_COMMIT = "010756025e8cefd1bc66c6d4ed3b1648ef6f1f95"
 JSONCPP_COMMIT = "7165f6ac4c482e68475c9e1dac086f9e12fff0d0"
 RE2_COMMIT = "848dfb7e1d7ba641d598cb66f81590f3999a555a"
-<<<<<<< HEAD
 ICU_COMMIT = "46a834e2ebcd7c5b60f49350a166d8b9e4a24c0e"
-=======
 LIBPNG_COMMIT = "b78804f9a2568b270ebd30eca954ef7447ba92f7"
->>>>>>> a4dc2f70
 
 def mod_pagespeed_dependencies():
     http_archive(
@@ -66,7 +60,6 @@
     )
 
     http_archive(
-<<<<<<< HEAD
         name = "icu",
         strip_prefix = "incubator-pagespeed-icu-%s" % ICU_COMMIT,
         url = "https://github.com/apache/incubator-pagespeed-icu/archive/%s.tar.gz" % ICU_COMMIT,
@@ -74,11 +67,11 @@
         # TODO(oschaaf): like the commits, it would be great to have the sha256 declarations at the top of the file.
         sha256 = "e596ba1ff6feb7179733b71cbc793a777a388d1f6882a4d8656b74cb381c8e22",
     )
-=======
+
+    http_archive(
         name = "libpng",
         strip_prefix = "libpng-%s" % LIBPNG_COMMIT,
         url = "https://github.com/glennrp/libpng/archive/%s.tar.gz" % LIBPNG_COMMIT,
         build_file_content = libpng_build_rule,
         sha256 = "b82a964705b5f32fa7c0b2c5a78d264c710f8c293fe7e60763b3381f8ff38d42",
-    )
->>>>>>> a4dc2f70
+    )