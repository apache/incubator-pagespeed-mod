--- conflicted
+++ resolved
@@ -24,12 +24,9 @@
         "@re2//:re2",
         "@icu//:icu",
         "@libpng//:libpng",
-<<<<<<< HEAD
+        "@libwebp//:libwebp",
         "@protobuf//:protobuf_lite",
         "@protobuf//:protobuf_full_do_not_use",
         "@protobuf//:protobuf_message_differencer",
-=======
-        "@libwebp//:libwebp"
->>>>>>> 6c632356
     ],
 )