--- conflicted
+++ resolved
@@ -65,12 +65,7 @@
     resource_tag_scanner::ScanElement(
         element, driver()->options(), &attributes);
     for (int i = 0, n = attributes.size(); i < n; ++i) {
-<<<<<<< HEAD
-      if (attributes(i).category == semantic_type::kSrcSetImage)
-       {continue;}
-=======
       if (attributes(i).category == semantic_type::kSrcSetImage) {continue;}
->>>>>>> 5693aa4a
       TrimAttribute(attributes[i].url);
     }
   }
