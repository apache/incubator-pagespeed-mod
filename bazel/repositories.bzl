load("@bazel_tools//tools/build_defs/repo:http.bzl", "http_archive")
load(":zlib.bzl", "zlib_build_rule")
load(":hiredis.bzl", "hiredis_build_rule")
load(":jsoncpp.bzl", "jsoncpp_build_rule")
load(":icu.bzl", "icu_build_rule")
load(":libpng.bzl", "libpng_build_rule")
load(":libwebp.bzl", "libwebp_build_rule")
<<<<<<< HEAD
load(":google_sparsehash.bzl", "google_sparsehash_build_rule")
=======
load(":protobuf.bzl", "protobuf_build_rule")
>>>>>>> d735a449

ENVOY_COMMIT = "master"
BROTLI_COMMIT = "882f41850b679c1ff4a3804d5515d142a5807376"
ZLIB_COMMIT = "cacf7f1d4e3d44d871b605da3b647f07d718623f"
HIREDIS_COMMIT = "010756025e8cefd1bc66c6d4ed3b1648ef6f1f95"
JSONCPP_COMMIT = "7165f6ac4c482e68475c9e1dac086f9e12fff0d0"
RE2_COMMIT = "848dfb7e1d7ba641d598cb66f81590f3999a555a"
ICU_COMMIT = "46a834e2ebcd7c5b60f49350a166d8b9e4a24c0e"
LIBPNG_COMMIT = "b78804f9a2568b270ebd30eca954ef7447ba92f7"
LIBWEBP_COMMIT = "v0.6.1"
<<<<<<< HEAD
GOOGLE_SPARSEHASH_COMMIT = "6ff8809259d2408cb48ae4fa694e80b15b151af3"
GLOG_COMMIT = "96a2f23dca4cc7180821ca5f32e526314395d26a"
GFLAGS_COMMIT = "e171aa2d15ed9eb17054558e0b3a6a413bb01067"
=======
PROTOBUF_COMMIT = "e8ae137c96444ea313485ed1118c5e43b2099cf1"
>>>>>>> d735a449

def mod_pagespeed_dependencies():
    http_archive(
        name = "envoy",
        strip_prefix = "envoy-%s" % ENVOY_COMMIT,
        url = "https://github.com/envoyproxy/envoy/archive/%s.tar.gz" % ENVOY_COMMIT,
    )

    http_archive(
        name = "brotli",
        strip_prefix = "brotli-%s" % BROTLI_COMMIT,
        url = "https://github.com/google/brotli/archive/%s.tar.gz" % BROTLI_COMMIT,
        sha256 = "0090aab052b515e1f35390aca5979d2665c88581a3930b06205cf2646a4f5b68",
    )

    http_archive(
        # TODO : Rename library as per bazel naming conventions
        name = "zlib",
        strip_prefix = "zlib-%s" % ZLIB_COMMIT,
        url = "https://github.com/madler/zlib/archive/%s.tar.gz" % ZLIB_COMMIT,
        build_file_content = zlib_build_rule,
        sha256 = "6d4d6640ca3121620995ee255945161821218752b551a1a180f4215f7d124d45",
    )

    http_archive(
        name = "hiredis",
        strip_prefix = "hiredis-%s" % HIREDIS_COMMIT,
        url = "https://github.com/redis/hiredis/archive/%s.tar.gz" % HIREDIS_COMMIT,
        build_file_content = hiredis_build_rule,
        sha256 = "b239f8de6073e4eaea4be6ba4bf20516f33d7bedef1fc89287de60a0512f13bd",
    )

    http_archive(
        name = "jsoncpp",
        strip_prefix = "jsoncpp-%s" % JSONCPP_COMMIT,
        url = "https://github.com/open-source-parsers/jsoncpp/archive/%s.tar.gz" % JSONCPP_COMMIT,
        build_file_content = jsoncpp_build_rule,
        sha256 = "9757f515b42b86ebd08b13bdfde7c27ca7436186d9b01ef1fa5cbc194e1f2764",
    )

    http_archive(
        name = "re2",
        strip_prefix = "re2-%s" % RE2_COMMIT,
        url = "https://github.com/google/re2/archive/%s.tar.gz" % RE2_COMMIT,
        sha256 = "76a20451bec4e3767c3014c8e2db9ff93cbdda28e98e7bb36af41a52dc9c3dea",
    )

    http_archive(
        name = "icu",
        strip_prefix = "incubator-pagespeed-icu-%s" % ICU_COMMIT,
        url = "https://github.com/apache/incubator-pagespeed-icu/archive/%s.tar.gz" % ICU_COMMIT,
        build_file_content = icu_build_rule,
        # TODO(oschaaf): like the commits, it would be great to have the sha256 declarations at the top of the file.
        sha256 = "e596ba1ff6feb7179733b71cbc793a777a388d1f6882a4d8656b74cb381c8e22",
    )

    http_archive(
        name = "libpng",
        strip_prefix = "libpng-%s" % LIBPNG_COMMIT,
        url = "https://github.com/glennrp/libpng/archive/%s.tar.gz" % LIBPNG_COMMIT,
        build_file_content = libpng_build_rule,
        sha256 = "b82a964705b5f32fa7c0b2c5a78d264c710f8c293fe7e60763b3381f8ff38d42",
    )

    http_archive(
        name = "libwebp",
        url = "https://chromium.googlesource.com/webm/libwebp/+archive/refs/tags/%s.tar.gz" % LIBWEBP_COMMIT,
        build_file_content = libwebp_build_rule,
        # TODO(oschaaf): fix sha256, fails in CI
        # sha256 = "b350385fe4d07bb95ce72259ce4cef791fb2d1ce1d77af1acea164c6c53f2907",
    )

    http_archive(
<<<<<<< HEAD
        name = "google_sparsehash",
        strip_prefix = "sparsehash-%s" % GOOGLE_SPARSEHASH_COMMIT,
        url = "https://github.com/sparsehash/sparsehash/archive/%s.tar.gz" % GOOGLE_SPARSEHASH_COMMIT,
        build_file_content = google_sparsehash_build_rule,
        sha256 = "4ae105acb6b53f957b6005fa103a9fd342c39dbc7c87673663e782325b8296b3",
    )

    http_archive(
        name = "glog",
        strip_prefix = "glog-%s" % GLOG_COMMIT,
        url = "https://github.com/google/glog/archive/%s.tar.gz" % GLOG_COMMIT,
        sha256 = "a72da1c10f4f1f678ec3e77aeaf9b3026ec0d2f66d20ded33753ab5940ed218e",
    )

    http_archive(
        name = "com_github_gflags_gflags",
        strip_prefix = "gflags-%s" % GFLAGS_COMMIT,
        url = "https://github.com/gflags/gflags/archive/%s.tar.gz" % GFLAGS_COMMIT,
        sha256 = "b20f58e7f210ceb0e768eb1476073d0748af9b19dfbbf53f4fd16e3fb49c5ac8",
    )
=======
        name = "protobuf",
        strip_prefix = "protobuf-%s" % PROTOBUF_COMMIT,
        url = "https://github.com/protocolbuffers/protobuf/archive/%s.tar.gz" % PROTOBUF_COMMIT,
        build_file_content = protobuf_build_rule,
        sha256 = "c8d3fde0c3f4c5958f31f501f84d4d313f0577609aabce2ab6f58da2e4c6fbbc",
    )
>>>>>>> d735a449
<|MERGE_RESOLUTION|>--- conflicted
+++ resolved
@@ -5,11 +5,8 @@
 load(":icu.bzl", "icu_build_rule")
 load(":libpng.bzl", "libpng_build_rule")
 load(":libwebp.bzl", "libwebp_build_rule")
-<<<<<<< HEAD
 load(":google_sparsehash.bzl", "google_sparsehash_build_rule")
-=======
 load(":protobuf.bzl", "protobuf_build_rule")
->>>>>>> d735a449
 
 ENVOY_COMMIT = "master"
 BROTLI_COMMIT = "882f41850b679c1ff4a3804d5515d142a5807376"
@@ -20,13 +17,10 @@
 ICU_COMMIT = "46a834e2ebcd7c5b60f49350a166d8b9e4a24c0e"
 LIBPNG_COMMIT = "b78804f9a2568b270ebd30eca954ef7447ba92f7"
 LIBWEBP_COMMIT = "v0.6.1"
-<<<<<<< HEAD
 GOOGLE_SPARSEHASH_COMMIT = "6ff8809259d2408cb48ae4fa694e80b15b151af3"
 GLOG_COMMIT = "96a2f23dca4cc7180821ca5f32e526314395d26a"
 GFLAGS_COMMIT = "e171aa2d15ed9eb17054558e0b3a6a413bb01067"
-=======
 PROTOBUF_COMMIT = "e8ae137c96444ea313485ed1118c5e43b2099cf1"
->>>>>>> d735a449
 
 def mod_pagespeed_dependencies():
     http_archive(
@@ -100,7 +94,6 @@
     )
 
     http_archive(
-<<<<<<< HEAD
         name = "google_sparsehash",
         strip_prefix = "sparsehash-%s" % GOOGLE_SPARSEHASH_COMMIT,
         url = "https://github.com/sparsehash/sparsehash/archive/%s.tar.gz" % GOOGLE_SPARSEHASH_COMMIT,
@@ -121,11 +114,11 @@
         url = "https://github.com/gflags/gflags/archive/%s.tar.gz" % GFLAGS_COMMIT,
         sha256 = "b20f58e7f210ceb0e768eb1476073d0748af9b19dfbbf53f4fd16e3fb49c5ac8",
     )
-=======
+
+    http_archive(
         name = "protobuf",
         strip_prefix = "protobuf-%s" % PROTOBUF_COMMIT,
         url = "https://github.com/protocolbuffers/protobuf/archive/%s.tar.gz" % PROTOBUF_COMMIT,
         build_file_content = protobuf_build_rule,
         sha256 = "c8d3fde0c3f4c5958f31f501f84d4d313f0577609aabce2ab6f58da2e4c6fbbc",
-    )
->>>>>>> d735a449
+    )