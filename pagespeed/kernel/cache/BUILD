load("@rules_cc//cc:defs.bzl", "cc_library")
load(
    "//bazel:pagespeed_test.bzl",
    "pagespeed_cc_test",
    "pagespeed_cc_test_library",
)

licenses(["notice"])  # Apache 2

cc_library(
    name = "cache",
    srcs = [
        "async_cache.cc",
        "cache_batcher.cc",
        "cache_key_prepender.cc",
        "cache_stats.cc",
        "compressed_cache.cc",
        "delay_cache.cc",
        "delegating_cache_callback.cc",
        "fallback_cache.cc",
        "file_cache.cc",
        "in_memory_cache.cc",
        "key_value_codec.cc",
        "lru_cache.cc",
        "purge_context.cc",
        "purge_set.cc",
        "threadsafe_cache.cc",
        "write_through_cache.cc",
    ],
    hdrs = [
        "async_cache.h",
        "cache_batcher.h",
        "cache_interface.h",
        "cache_key_prepender.h",
        "cache_stats.h",
        "compressed_cache.h",
        "delay_cache.h",
        "delegating_cache_callback.h",
        "fallback_cache.h",
        "file_cache.h",
        "in_memory_cache.h",
        "key_value_codec.h",
        "lru_cache.h",
        "lru_cache_base.h",
        "purge_context.h",
        "purge_set.h",
        "threadsafe_cache.h",
        "write_through_cache.h",
    ],
    visibility = ["//visibility:public"],
    deps = [
        "//pagespeed/kernel/base:pagespeed_base",
        "//pagespeed/kernel/thread",
        "//pagespeed/kernel/util",
    ],
)

pagespeed_cc_test_library(
    name = "cache_test_base",
    srcs = [
        "cache_spammer.cc",
        "mock_time_cache.cc",
    ],
    hdrs = [
        "cache_batcher_testing_peer.h",
        "cache_spammer.h",
        "cache_test_base.h",
        "mock_time_cache.h",
    ],
    deps = [
        ":cache",
        "//pagespeed/kernel/base:benchmark",
        "//pagespeed/kernel/base:kernel_test_util",
        "//pagespeed/kernel/util:util_test_base",
    ],
)

pagespeed_cc_test(
    name = "cache_test",
    srcs = glob(
        ["*_test.cc"],
        exclude = glob(["*_speed_test.cc"]),
    ),
    deps = [
        ":cache",
        ":cache_test_base",
    ],
)

pagespeed_cc_test(
    name = "cache_speed_test",
    srcs = glob(["*_speed_test.cc"]),
    deps = [
        ":cache",
        ":cache_test_base",
<<<<<<< HEAD
        "//pagespeed/kernel/base:benchmark",
=======
>>>>>>> 56dab335
    ],
)<|MERGE_RESOLUTION|>--- conflicted
+++ resolved
@@ -93,9 +93,6 @@
     deps = [
         ":cache",
         ":cache_test_base",
-<<<<<<< HEAD
         "//pagespeed/kernel/base:benchmark",
-=======
->>>>>>> 56dab335
     ],
 )